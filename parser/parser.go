package parser

import (
	"bufio"
	"io"
	"regexp"
	"strconv"
	"strings"
)

// Result represents a test result.
type Result int

// Test result constants
const (
	PASS Result = iota
	FAIL
	SKIP
)

// Report is a collection of package tests.
type Report struct {
	Packages []Package
}

// Package contains the test results of a single package.
type Package struct {
	Name        string
	Time        float64
	Tests       []*Test
	CoveragePct string
}

// Test contains the results of a single test.
type Test struct {
	Name   string
	Time   float64
	Result Result
	Output []string
	Stdout []string
}

var (
	regexStatus   = regexp.MustCompile(`^\s*--- (PASS|FAIL|SKIP): (.+) \((\d+\.\d+)(?: seconds|s)\)$`)
	regexCoverage = regexp.MustCompile(`^coverage:\s+(\d+\.\d+)%\s+of\s+statements(?:\sin\s.+)?$`)
	regexResult   = regexp.MustCompile(`^(ok|FAIL)\s+([^ ]+)\s+(?:(\d+\.\d+)s|(\[\w+ failed]))(?:\s+coverage:\s+(\d+\.\d+)%\sof\sstatements(?:\sin\s.+)?)?$`)
	regexOutput   = regexp.MustCompile(`(    )*\t(.*)`)
	regexSummary  = regexp.MustCompile(`^(PASS|FAIL|SKIP)$`)
)

// Parse parses go test output from reader r and returns a report with the
// results. An optional pkgName can be given, which is used in case a package
// result line is missing.
func Parse(r io.Reader, pkgName string) (*Report, error) {
	reader := bufio.NewReader(r)

	report := &Report{make([]Package, 0)}

	// keep track of tests we find
	var tests []*Test

	// sum of tests' time, use this if current test has no result line (when it is compiled test)
	var testsTime float64

	// current test
	var cur string

<<<<<<< HEAD
	// is a test currently running
	var inTest bool
=======
	// keep track if we've already seen a summary for the current test
	var seenSummary bool
>>>>>>> a009038a

	// coverage percentage report for current package
	var coveragePct string

	// stores mapping between package name and output of build failures
	var packageCaptures = map[string][]string{}

	// the name of the package which it's build failure output is being captured
	var capturedPackage string

	// capture any non-test output
	var buffer []string

	// parse lines
	for {
		l, _, err := reader.ReadLine()
		if err != nil && err == io.EOF {
			break
		} else if err != nil {
			return nil, err
		}

		line := string(l)

		if strings.HasPrefix(line, "=== RUN ") {
			// new test
			cur = strings.TrimSpace(line[8:])
			inTest = true
			tests = append(tests, &Test{
				Name:   cur,
				Result: FAIL,
				Output: make([]string, 0),
			})

			// clear the current build package, so output lines won't be added to that build
			capturedPackage = ""
			seenSummary = false
		} else if matches := regexResult.FindStringSubmatch(line); len(matches) == 6 {
			if matches[5] != "" {
				coveragePct = matches[5]
			}
			if strings.HasSuffix(matches[4], "failed]") {
				// the build of the package failed, inject a dummy test into the package
				// which indicate about the failure and contain the failure description.
				tests = append(tests, &Test{
					Name:   matches[4],
					Result: FAIL,
					Output: packageCaptures[matches[2]],
				})
			} else if matches[1] == "FAIL" && len(tests) == 0 && len(buffer) > 0 {
				// This package didn't have any tests, but it failed with some
				// output. Create a dummy test with the output.
				tests = append(tests, &Test{
					Name:   "Failure",
					Result: FAIL,
					Output: buffer,
				})
				buffer = buffer[0:0]
			}

			// all tests in this package are finished
			report.Packages = append(report.Packages, Package{
				Name:        matches[2],
				Time:        parseTime(matches[3]),
				Tests:       tests,
				CoveragePct: coveragePct,
			})

			buffer = buffer[0:0]
			tests = make([]*Test, 0)
			coveragePct = ""
			cur = ""
			testsTime = 0
		} else if matches := regexStatus.FindStringSubmatch(line); len(matches) == 4 {
			cur = matches[2]
			test := findTest(tests, cur)
			if test == nil {
				continue
			}

			// test status
			if matches[1] == "PASS" {
				test.Result = PASS
			} else if matches[1] == "SKIP" {
				test.Result = SKIP
			} else {
				test.Result = FAIL
			}
			test.Output = buffer

			test.Name = matches[2]
			testTime := parseTime(matches[3])
			test.Time = testTime
			testsTime += testTime
			inTest = false
		} else if matches := regexCoverage.FindStringSubmatch(line); len(matches) == 2 {
			coveragePct = matches[1]
		} else if matches := regexOutput.FindStringSubmatch(line); capturedPackage == "" && len(matches) == 3 {
			// Sub-tests start with one or more series of 4-space indents, followed by a hard tab,
			// followed by the test output
			// Top-level tests start with a hard tab.
			test := findTest(tests, cur)
			if test == nil {
				continue
			}
<<<<<<< HEAD
			test.Output = append(test.Output, line[1:])
		} else if inTest {
			// system output
			test := findTest(tests, cur)
			if test == nil {
				continue
			}
			test.Stdout = append(test.Stdout, line)
=======
			test.Output = append(test.Output, matches[2])
		} else if strings.HasPrefix(line, "# ") {
			// indicates a capture of build output of a package. set the current build package.
			capturedPackage = line[2:]
		} else if capturedPackage != "" {
			// current line is build failure capture for the current built package
			packageCaptures[capturedPackage] = append(packageCaptures[capturedPackage], line)
		} else if regexSummary.MatchString(line) {
			// don't store any output after the summary
			seenSummary = true
		} else if !seenSummary {
			// buffer anything else that we didn't recognize
			buffer = append(buffer, line)
>>>>>>> a009038a
		}
	}

	if len(tests) > 0 {
		// no result line found
		report.Packages = append(report.Packages, Package{
			Name:        pkgName,
			Time:        testsTime,
			Tests:       tests,
			CoveragePct: coveragePct,
		})
	}

	return report, nil
}

func parseTime(time string) float64 {
	t, err := strconv.ParseFloat(time, 64)
	if err != nil {
		return 0
	}
	return t
}

func findTest(tests []*Test, name string) *Test {
	for i := len(tests) - 1; i >= 0; i-- {
		if tests[i].Name == name {
			return tests[i]
		}
	}
	return nil
}

// Failures counts the number of failed tests in this report
func (r *Report) Failures() int {
	count := 0

	for _, p := range r.Packages {
		for _, t := range p.Tests {
			if t.Result == FAIL {
				count++
			}
		}
	}

	return count
}<|MERGE_RESOLUTION|>--- conflicted
+++ resolved
@@ -65,13 +65,8 @@
 	// current test
 	var cur string
 
-<<<<<<< HEAD
-	// is a test currently running
-	var inTest bool
-=======
 	// keep track if we've already seen a summary for the current test
 	var seenSummary bool
->>>>>>> a009038a
 
 	// coverage percentage report for current package
 	var coveragePct string
@@ -99,7 +94,6 @@
 		if strings.HasPrefix(line, "=== RUN ") {
 			// new test
 			cur = strings.TrimSpace(line[8:])
-			inTest = true
 			tests = append(tests, &Test{
 				Name:   cur,
 				Result: FAIL,
@@ -166,7 +160,6 @@
 			testTime := parseTime(matches[3])
 			test.Time = testTime
 			testsTime += testTime
-			inTest = false
 		} else if matches := regexCoverage.FindStringSubmatch(line); len(matches) == 2 {
 			coveragePct = matches[1]
 		} else if matches := regexOutput.FindStringSubmatch(line); capturedPackage == "" && len(matches) == 3 {
@@ -177,16 +170,6 @@
 			if test == nil {
 				continue
 			}
-<<<<<<< HEAD
-			test.Output = append(test.Output, line[1:])
-		} else if inTest {
-			// system output
-			test := findTest(tests, cur)
-			if test == nil {
-				continue
-			}
-			test.Stdout = append(test.Stdout, line)
-=======
 			test.Output = append(test.Output, matches[2])
 		} else if strings.HasPrefix(line, "# ") {
 			// indicates a capture of build output of a package. set the current build package.
@@ -200,7 +183,6 @@
 		} else if !seenSummary {
 			// buffer anything else that we didn't recognize
 			buffer = append(buffer, line)
->>>>>>> a009038a
 		}
 	}
 
